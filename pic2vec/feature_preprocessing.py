--- conflicted
+++ resolved
@@ -62,12 +62,8 @@
     },
 }
 
-<<<<<<< HEAD
-def _create_csv_with_image_paths(list_of_image_paths, new_csv_name, image_column_header):
-=======
 
 def _create_csv_with_image_paths(list_of_images, new_csv_name, image_column_header):
->>>>>>> 78a33c43
     """
     Take in a list of image names, and create a new csv file where each
     image name is a new row.
@@ -295,11 +291,7 @@
         list_of_images, df = _find_combined_image_paths(image_path, csv_path, image_column_header)
         logging.info('Found image paths that overlap between both the directory and the csv.')
 
-<<<<<<< HEAD
-    return list_of_image_paths
-=======
     return list_of_images, df
->>>>>>> 78a33c43
 
 
 #####################################
@@ -378,10 +370,7 @@
          index=t.Int)
 def preprocess_data(image_column_header,
                     model_str,
-<<<<<<< HEAD
-=======
                     list_of_images,
->>>>>>> 78a33c43
                     image_path='',
                     csv_path='',
                     new_csv_name='featurizer_csv/generated_images_csv',
@@ -453,12 +442,7 @@
     # ------------------------------------------------------ #
 
     # BUILDING IMAGE PATH LIST #
-<<<<<<< HEAD
-    list_of_image_paths = _image_paths_finder(image_path, csv_path,
-                                              image_column_header, new_csv_name)
-=======
     num_images = len(list_of_images)
->>>>>>> 78a33c43
 
     if csv_path == '':
         csv_path = new_csv_name
@@ -497,11 +481,7 @@
     new_index = 0
 
     # Iterate through each image in the list of image names
-<<<<<<< HEAD
-    for image in list_of_image_paths[index:index+batch_size]:
-=======
     for image in list_of_images:
->>>>>>> 78a33c43
         # If the image is in the csv, but not in the directory, set it to all zeros
         # This allows the featurizer to correctly append features when there is
         # mismatch between the csv and the directory. Otherwise it would lose rows
@@ -542,8 +522,4 @@
 
         new_index += 1
 
-<<<<<<< HEAD
-    return image_data, csv_path, list_of_image_paths[index:index+batch_size]
-=======
-    return image_data, csv_path, list_of_images
->>>>>>> 78a33c43
+    return image_data, csv_path, list_of_images