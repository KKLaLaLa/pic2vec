import os
import random

import keras.backend as K
import numpy as np
import pytest
<<<<<<< HEAD
import random
import os
import copy
=======
from keras.layers import Dense, Activation
from keras.layers.merge import add
from keras.models import Sequential
>>>>>>> 74689feb

from image_featurizer.build_featurizer import (_decapitate_model, _find_pooling_constant,
                                               _splice_layer, _downsample_model_features,
                                               _initialize_model, _check_downsampling_mismatch,
                                               build_featurizer)

from image_featurizer.squeezenet import SqueezeNet

random.seed(5102020)


def test_decapitate_model():
    """
    This test creates a toy network, and checks that it calls the right errors
    and checks that it decapitates the network correctly:
    """
    # Create model
    model = Sequential([
        Dense(40, input_shape=(100,)),
        Activation('relu'),
        Dense(20),
        Activation('relu'),
        Dense(10),
        Activation('relu'),
        Dense(5),
        Activation('softmax'), ])

    model = _decapitate_model(model, 5)

    # Check for Type Error when model is passed something that isn't a Model
    with pytest.raises(TypeError):
<<<<<<< HEAD
        error = _decapitate_model(K.constant(3, shape=(3,4)), 4)
    with pytest.raises(TypeError):
        error = _decapitate_model(model.layers[-1],1)

    # Check for TypeError when depth is not passed an integer
    with pytest.raises(TypeError):
        error = _decapitate_model(model,2.0)

    # Check for Value Error when passed a depth >= (# of layers in network) - 1
    with pytest.raises(ValueError):
        error = _decapitate_model(model,7)

=======
        _decapitate_model(K.constant(3, shape=(3, 4)), 4)
    with pytest.raises(TypeError):
        _decapitate_model(model.layers[-1], 1)

    # Check for TypeError when depth is not passed an integer
    with pytest.raises(TypeError):
        _decapitate_model(model, 2.0)

    # Check for Value Error when passed a depth >= (# of layers in network) - 1
    with pytest.raises(ValueError):
        _decapitate_model(model, 7)
>>>>>>> 74689feb

    # Make checks for all of the necessary features: the model outputs, the
    # last layer, the last layer's connections, and the last layer's shape
    assert model.layers[-1] == model.layers[3]
    assert model.layers[3].outbound_nodes == []
    assert model.outputs == [model.layers[3].output]
    assert model.layers[-1].output_shape == (None, 20)


def test_splice_layer():
    """
    Test method splices tensors correctly
    """
    # Create toy tensor
    tensor = K.constant(3, shape=(3, 12))

    # Check for Value Error with non-integer number of slices
    with pytest.raises(ValueError):
        _splice_layer(tensor, 1.0)

    # Check for Value Error when # slices is not an integer divisor of the
    # total number of features
    with pytest.raises(ValueError):
        _splice_layer(tensor, 5)
    with pytest.raises(ValueError):
        _splice_layer(tensor, 24)

    # Create spliced and added layers via splicing function
    tensor = K.constant(3, shape=(3, 12))

    list_of_spliced_layers = _splice_layer(tensor, 3)

    # Add each of the layers together
    x = add(list_of_spliced_layers)

    # Create the spliced and added layers by hand
    check_layer = K.constant(9, shape=(3, 4))

    # Check the math is right by hand
    assert np.array_equal(K.eval(check_layer), K.eval(x))


def test_find_pooling_constant():
    """
    Test method returns correct pooling constant, and raises errors with
    badly formatted or incorrectly sized inputs
    """
    features = K.constant(2, shape=(3, 60))

    # Check for Value Error when user tries to upsample
    with pytest.raises(ValueError):
        _find_pooling_constant(features, 120)

    # Check for Type Error when pool is not a divisor of the number of features
    with pytest.raises(ValueError):
        _find_pooling_constant(features, 40)

    # Check for Type Error when pool is not a divisor of the number of features
    with pytest.raises(ValueError):
        _find_pooling_constant(features, 0)

    # Check for Type Error when number of pooled features is not an integer
    with pytest.raises(TypeError):
        _find_pooling_constant(features, 1.5)

    # Check that it gives the right answer when formatted correctly
    assert _find_pooling_constant(features, 6) == 10


def test_downsample_model_features():
    """
    Test creates a toy numpy array, and checks that the method
    correctly downsamples the array into a hand-checked tensor
    """
    # Create the spliced and averaged tensor via downsampling function
    array = np.array([[1, 2, 3, 4, 5, 6, 7, 8, 9, 10],
                      [11, 12, 13, 14, 15, 16, 17, 18, 19, 20],
                      [21, 22, 23, 24, 25, 26, 27, 28, 29, 30]
                      ])
    tensor = K.variable(array)

    x = _downsample_model_features(tensor, 5)

    # Create the spliced and averaged tensor by hand
    check_array = np.array([[1.5, 3.5, 5.5, 7.5, 9.5],
                            [11.5, 13.5, 15.5, 17.5, 19.5],
                            [21.5, 23.5, 25.5, 27.5, 29.5]
                            ])
    check_tensor = K.variable(check_array)

    # Check that they are equal: that it returns the correct tensor!
    assert np.array_equal(K.eval(check_tensor), K.eval(x))


def test_check_downsampling_mismatch():
    """
    Test method correctly returns from mismatched downsample flags and inputs
<<<<<<< HEAD
    '''
    # Raises error with no
    with pytest.raises(ValueError):
        _check_downsampling_mismatch(True,0, 2049)

    # Testing automatic downsampling at each depth
    assert _check_downsampling_mismatch(True,0,2048) == (True, 1024)
    assert _check_downsampling_mismatch(False,0,2048) == (False, 0)
    assert _check_downsampling_mismatch(False,512,2048) == (True, 512)


def check_model_equal(model1, model2):
    '''
    Checks whether two models are equal
    '''
    # Testing models are the same from loaded weights and downloaded from keras
    assert len(model1.layers) ==  len(model2.layers)

    for layer in range(len(model1.layers)):
        for array in range(len(model1.layers[layer].get_weights())):
            assert np.array_equal(model1.layers[layer].get_weights()[array], model2.layers[layer].get_weights()[array])

def test_initialize_model_squeezenet():
    '''
    Test the initialization of the loaded SqueezeNet model
    '''

    with pytest.raises(TypeError):
        _initialize_model(4)
    with pytest.raises(ValueError):
        _initialize_model('error!')

    weight_path = 'image_featurizer/model/squeezenet_weights_tf_dim_ordering_tf_kernels.h5'
    changed_weights_test = 'image_featurizer/model/changed_weight_name'
    if os.isfile(weight_path):
        os.rename(weight_path, changed_weights_test)
        try:
            with pytest.raises(ValueError):
                model = _initialize_model('squeezenet')
            os.rename(changed_weights_test, weight_path)
        except Exception as err:
            os.rename(changed_weights_test, weight_path)
            raise err


    # Initialize the model
    model = _initialize_model('SqueEzEneT')

    try:
        model_downloaded_weights= SqueezeNet()
=======
    """
    # Testing automatic downsampling at each depth
    # Depth 1
    assert _check_downsampling_mismatch(True, 0, 1) == (True, 1024)
    assert _check_downsampling_mismatch(False, 0, 1) == (False, 0)
    assert _check_downsampling_mismatch(False, 512, 1) == (True, 512)

    # Depth 2
    assert _check_downsampling_mismatch(True, 0, 2) == (True, 1024)
    assert _check_downsampling_mismatch(False, 0, 2) == (False, 0)
    assert _check_downsampling_mismatch(False, 512, 2) == (True, 512)

    # Depth 3
    assert _check_downsampling_mismatch(True, 0, 3) == (True, 1024)
    assert _check_downsampling_mismatch(False, 0, 3) == (False, 0)
    assert _check_downsampling_mismatch(False, 512, 3) == (True, 512)

    # Depth 4
    assert _check_downsampling_mismatch(True, 0, 4) == (True, 640)
    assert _check_downsampling_mismatch(False, 0, 4) == (False, 0)
    assert _check_downsampling_mismatch(False, 640, 4) == (True, 640)
>>>>>>> 74689feb

    except:
        raise AssertionError('Problem loading squeezenet weights!')

<<<<<<< HEAD

    check_model_equal(model, model_downloaded_weights)

    # Create the test array to be predicted on
    test_array = np.zeros((1,227,227,3))

    # I created this prediction earlier with the full model
    check_prediction = np.load('tests/featurizer_testing/test_initializer/squeezenet_test_prediction.npy')

    # Check that it predicts correctly to see if weights were correctly loaded
    assert np.array_equal(model.predict_on_batch(test_array), check_prediction)


def test_initialize_model_inceptionv3():
    '''
    Test the initialization of the InceptionV3 model
    '''
=======
def test_initialize_model():
    """
    Test initializes the non-decapitated network, and checks that it correctly
    loaded the weights by checking its batch prediction on a pre-calculated, saved tensor.
    """
    weight_path = 'image_featurizer/model/inception_v3_weights_tf_dim_ordering_tf_kernels.h5'
>>>>>>> 74689feb
    # Initialize the model
    model = _initialize_model('inceptionv3')

<<<<<<< HEAD
    assert len(model.layers) == 313

    # Create the test array to be predicted on
    test_array = np.zeros((1,299,299,3))

    # I created this prediction earlier with the full model
    check_prediction = np.load('tests/featurizer_testing/test_initializer/inception_test_prediction.npy')

    # Check that it predicts correctly to see if weights were correctly loaded
    assert np.array_equal(model.predict_on_batch(test_array), check_prediction)

def test_initialize_model_vgg16():
    '''
    Test the initialization of the VGG16 model
    '''
    # Initialize the model
    model = _initialize_model('vgg16')


    assert len(model.layers) == 23

    # Create the test array to be predicted on
    test_array = np.zeros((1,224,224,3))

    # I created this prediction earlier with the full model
    check_prediction = np.load('tests/featurizer_testing/test_initializer/vgg16_test_prediction.npy')

    # Check that it predicts correctly to see if weights were correctly loaded
    assert np.array_equal(model.predict_on_batch(test_array), check_prediction)


def test_initialize_model_vgg19():
    '''
    Test the initialization of the VGG19 model
    '''
    # Initialize the model
    model = _initialize_model('vgg19')

    assert len(model.layers) == 26

    # Create the test array to be predicted on
    test_array = np.zeros((1,224,224,3))

    # I created this prediction earlier with the full model
    check_prediction = np.load('tests/featurizer_testing/test_initializer/vgg19_test_prediction.npy')

    # Check that it predicts correctly to see if weights were correctly loaded
    assert np.array_equal(model.predict_on_batch(test_array), check_prediction)


def test_initialize_model_resnet50():
    '''
    Test the initialization of the ResNet50 model
    '''
    # Initialize the model
    model = _initialize_model('resnet50')

    assert len(model.layers) == 177

    # Create the test array to be predicted on
    test_array = np.zeros((1,224,224,3))

    # I created this prediction earlier with the full model
    check_prediction = np.load('tests/featurizer_testing/test_initializer/resnet50_test_prediction.npy')

    # Check that it predicts correctly to see if weights were correctly loaded
    assert np.array_equal(model.predict_on_batch(test_array), check_prediction)

def test_initialize_model_xception():
    '''
    Test the initialization of the Xception model
    '''
    # Initialize the model
    model = _initialize_model('xception')

    assert len(model.layers) == 134
=======
    if os.path.isfile(weight_path):
        try:
            os.rename(weight_path, 'image_featurizer/model/testing_download_weights')
            model_downloaded_weights = _initialize_model()
            os.rename('image_featurizer/model/testing_download_weights', weight_path)
        except:
            if os.path.isfile('image_featurizer/model/testing_download_weights'):
                os.rename('image_featurizer/model/testing_download_weights', weight_path)

            raise AssertionError('Problem loading weights from keras, or changing '
                                 'name of weight file!')

        # Testing models are the same from loaded weights and downloaded from keras
        assert len(model_downloaded_weights.layers) == len(model.layers)

        for layer in range(len(model.layers)):
            for array in range(len(model.layers[layer].get_weights())):
                assert np.array_equal(model.layers[layer].get_weights()[array],
                                      model_downloaded_weights.layers[layer].get_weights()[array])
>>>>>>> 74689feb

    # Create the test array to be predicted on
    test_array = np.zeros((1, 299, 299, 3))

    # I created this prediction earlier with the full model
<<<<<<< HEAD
    check_prediction = np.load('tests/featurizer_testing/test_initializer/xception_test_prediction.npy')
=======
    check_prediction = np.load(
        'tests/featurizer_testing/test_initializer/inception_test_prediction.npy')
>>>>>>> 74689feb

    # Check that it predicts correctly to see if weights were correctly loaded
    assert np.array_equal(model.predict_on_batch(test_array), check_prediction)


<<<<<<< HEAD
def test_build_featurizer_squeezenet():
    '''
    This integration test builds the full featurizer, and checks that it
    correctly builds the squeezenet model with multiple options
    '''

    squeezenet = _initialize_model('squeezenet')

    ## Checking Depth 1 ##
    # Checking with downsampling
    model = build_featurizer(1, False, 128, model_str='squeezenet', loaded_model=squeezenet)
    assert model.layers[-1].output_shape == (None,128)

    model = build_featurizer(1, True, 0, model_str='squeezenet', loaded_model=squeezenet)
    assert model.layers[-1].output_shape == (None,256)

    # Checking without downsampling
    model = build_featurizer(1, False, 0, model_str='squeezenet', loaded_model=squeezenet)
    assert model.layers[-1].output_shape == (None,512)


    ## Checking Depth 2 ##
    # Checking with downsampling
    model = build_featurizer(2, False, 128, model_str='squeezenet', loaded_model=squeezenet)
    assert model.layers[-1].output_shape == (None,128)

    model = build_featurizer(2, True, 0, model_str='squeezenet', loaded_model=squeezenet)
    assert model.layers[-1].output_shape == (None,256)

    # Checking without downsampling
    model = build_featurizer(2, False, 0, model_str='squeezenet', loaded_model=squeezenet)
    assert model.layers[-1].output_shape == (None,512)


    ## Checking Depth 3 ##
    # Checking with downsampling
    model = build_featurizer(3,False,96, model_str='squeezenet', loaded_model=squeezenet)
    assert model.layers[-1].output_shape == (None,96)

    model = build_featurizer(3,True,0, model_str='squeezenet', loaded_model=squeezenet)
    assert model.layers[-1].output_shape == (None,192)


    # Checking without downsampling
    model = build_featurizer(3,False, 0, model_str='squeezenet', loaded_model=squeezenet)
    assert model.layers[-1].output_shape == (None,384)


    ## Checking Depth 4 ##
    # Checking with downsampling
    model = build_featurizer(4,False,96, model_str='squeezenet', loaded_model=squeezenet)
    assert model.layers[-1].output_shape == (None,96)

    model = build_featurizer(4,True,0, model_str='squeezenet', loaded_model=squeezenet)
    assert model.layers[-1].output_shape == (None,192)

    # Checking without downsampling
    model = build_featurizer(4,False, 0, model_str='squeezenet', loaded_model=squeezenet)
    assert model.layers[-1].output_shape == (None,384)

def test_build_featurizer_vgg16():
    '''
    This integration test builds the full featurizer, and checks that it
    correctly builds the VGG16 model with multiple options
    '''
    vgg16 = _initialize_model('vgg16')

    # Check for error with badly passed loaded_model
    with pytest.raises(TypeError):
        error = build_featurizer(1, False, 1024, model_str='vgg16', loaded_model=4)

    ## Checking Depth 1 ##
    # Checking with downsampling
    model = build_featurizer(1, False, 1024, model_str='vgg16', loaded_model=vgg16)
    assert model.layers[-1].output_shape == (None,1024)

    model = build_featurizer(1, True, 0, model_str='vgg16', loaded_model=vgg16)
    assert model.layers[-1].output_shape == (None,2048)

    # Checking without downsampling
    model = build_featurizer(1, False, 0, model_str='vgg16', loaded_model=vgg16)
    assert model.layers[-1].output_shape == (None,4096)


    ## Checking Depth 2 ##
    # Checking with downsampling
    model = build_featurizer(2, False, 1024, model_str='vgg16', loaded_model=vgg16)
    assert model.layers[-1].output_shape == (None,1024)

    model = build_featurizer(2, True, 0, model_str='vgg16', loaded_model=vgg16)
    assert model.layers[-1].output_shape == (None,2048)

    # Checking without downsampling
    model = build_featurizer(2, False, 0, model_str='vgg16', loaded_model=vgg16)
    assert model.layers[-1].output_shape == (None,4096)


    ## Checking Depth 3 ##
    # Checking with downsampling
    model = build_featurizer(3,False,128, model_str='vgg16', loaded_model=vgg16)
    assert model.layers[-1].output_shape == (None,128)

    model = build_featurizer(3,True,0, model_str='vgg16', loaded_model=vgg16)
    assert model.layers[-1].output_shape == (None,256)

    # Checking without downsampling
    model = build_featurizer(3,False, 0, model_str='vgg16', loaded_model=vgg16)
    assert model.layers[-1].output_shape == (None,512)


    ## Checking Depth 4 ##
    # Checking with downsampling
    model = build_featurizer(4,False,128, model_str='vgg16', loaded_model=vgg16)
    assert model.layers[-1].output_shape == (None,128)

    model = build_featurizer(4,True,0, model_str='vgg16', loaded_model=vgg16)
    assert model.layers[-1].output_shape == (None,256)

    # Checking without downsampling
    model = build_featurizer(4,False, 0, model_str='vgg16', loaded_model=vgg16)
    assert model.layers[-1].output_shape == (None,512)

def test_build_featurizer_vgg19():
    '''
    This integration test builds the full featurizer, and checks that it
    correctly builds the VGG19 model with multiple options
    '''

    vgg19 = _initialize_model('vgg19')

    ## Checking Depth 1 ##
    # Checking with downsampling
    model = build_featurizer(1, False, 1024, model_str='vgg19', loaded_model=vgg19)
    assert model.layers[-1].output_shape == (None,1024)

    model = build_featurizer(1, True, 0, model_str='vgg19', loaded_model=vgg19)
    assert model.layers[-1].output_shape == (None,2048)

    # Checking without downsampling
    model = build_featurizer(1, False, 0, model_str='vgg19', loaded_model=vgg19)
    assert model.layers[-1].output_shape == (None,4096)


    ## Checking Depth 2 ##
    # Checking with downsampling
    model = build_featurizer(2, False, 1024, model_str='vgg19', loaded_model=vgg19)
    assert model.layers[-1].output_shape == (None,1024)

    model = build_featurizer(2, True, 0, model_str='vgg19', loaded_model=vgg19)
    assert model.layers[-1].output_shape == (None,2048)

    # Checking without downsampling
    model = build_featurizer(2, False, 0, model_str='vgg19', loaded_model=vgg19)
    assert model.layers[-1].output_shape == (None,4096)


    ## Checking Depth 3 ##
    # Checking with downsampling
    model = build_featurizer(3, False, 128, model_str='vgg19', loaded_model=vgg19)
    assert model.layers[-1].output_shape == (None,128)

    model = build_featurizer(3, True, 0, model_str='vgg19', loaded_model=vgg19)
    assert model.layers[-1].output_shape == (None,256)


    # Checking without downsampling
    model = build_featurizer(3, False, 0, model_str='vgg19', loaded_model=vgg19)
    assert model.layers[-1].output_shape == (None,512)


    ## Checking Depth 4 ##
    # Checking with downsampling
    model = build_featurizer(4,False, 128, model_str='vgg19', loaded_model=vgg19)
    assert model.layers[-1].output_shape == (None,128)

    model = build_featurizer(4,True,0, model_str='vgg19', loaded_model=vgg19)
    assert model.layers[-1].output_shape == (None,256)

    # Checking without downsampling
    model = build_featurizer(4,False, 0, model_str='vgg19', loaded_model=vgg19)
    assert model.layers[-1].output_shape == (None,512)

def test_build_featurizer_resnet50():
    '''
    This integration test builds the full featurizer, and checks that it
    correctly builds the model with multiple options
    '''

    resnet50 = _initialize_model('resnet50')

    ## Checking Depth 1 ##
    # Checking with downsampling
    model = build_featurizer(1, False, 512, model_str='resnet50', loaded_model=resnet50)
    assert model.layers[-1].output_shape == (None,512)

    model = build_featurizer(1, True, 0, model_str='resnet50', loaded_model=resnet50)
    assert model.layers[-1].output_shape == (None,1024)

    # Checking without downsampling
    model = build_featurizer(1, False, 0, model_str='resnet50', loaded_model=resnet50)
    assert model.layers[-1].output_shape == (None,2048)


    ## Checking Depth 2 ##
    # Checking with downsampling
    model = build_featurizer(2, False, 512, model_str='resnet50', loaded_model=resnet50)
    assert model.layers[-1].output_shape == (None,512)

    model = build_featurizer(2, True, 0, model_str='resnet50', loaded_model=resnet50)
    assert model.layers[-1].output_shape == (None,1024)

    # Checking without downsampling
    model = build_featurizer(2, False, 0, model_str='resnet50', loaded_model=resnet50)
    assert model.layers[-1].output_shape == (None,2048)


    ## Checking Depth 3 ##
    # Checking with downsampling
    model = build_featurizer(3,False,512, model_str='resnet50', loaded_model=resnet50)
    assert model.layers[-1].output_shape == (None,512)

    model = build_featurizer(3,True,0, model_str='resnet50', loaded_model=resnet50)
    assert model.layers[-1].output_shape == (None,1024)

    # Checking without downsampling
    model = build_featurizer(3,False, 0, model_str='resnet50', loaded_model=resnet50)
    assert model.layers[-1].output_shape == (None,2048)


    ## Checking Depth 4 ##
    # Checking with downsampling
    model = build_featurizer(4,False,512, model_str='resnet50', loaded_model=resnet50)
    assert model.layers[-1].output_shape == (None,512)

    model = build_featurizer(4,True,0, model_str='resnet50', loaded_model=resnet50)
    assert model.layers[-1].output_shape == (None,1024)

    # Checking without downsampling
    model = build_featurizer(4,False, 0, model_str='resnet50', loaded_model=resnet50)
    assert model.layers[-1].output_shape == (None,2048)

def test_build_featurizer_inceptionv3():
    '''
    This integration test builds the full featurizer, and checks that it
    correctly builds the model with multiple options
    '''
    def check_featurizer(model, output_shape):
        assert model.layers[-1].output_shape == output_shape

    inceptionv3 = _initialize_model('inceptionv3')

    ## Checking Depth 1 ##
    # Checking with downsampling
    model = build_featurizer(1, False, 512, model_str='inceptionv3', loaded_model=inceptionv3)
    assert model.layers[-1].output_shape == (None,512)

    model = build_featurizer(1, True, 0, model_str='inceptionv3', loaded_model=inceptionv3)
    assert model.layers[-1].output_shape == (None,1024)

    # Checking without downsampling
    model = build_featurizer(1, False, 0, model_str='inceptionv3', loaded_model=inceptionv3)
    assert model.layers[-1].output_shape == (None,2048)

=======
def test_build_featurizer():
    """
    This integration test builds the full featurizer, and checks that it
    correctly builds the model with multiple options
    """

    def check_featurizer(model, length, output_shape):
        assert len(model.layers) == length
        assert model.layers[-1].output_shape == output_shape

    # Checking Depth 1 #
    # Checking with downsampling
    model = build_featurizer(1, False, 1024)
    check_featurizer(model, 315, (None, 1024))

    model = build_featurizer(1, True, 512)
    check_featurizer(model, 317, (None, 512))

    # Checking without downsampling
    model = build_featurizer(1, False, 0)
    check_featurizer(model, 312, (None, 2048))
>>>>>>> 74689feb

    # Checking Depth 2 #
    # Checking with downsampling
<<<<<<< HEAD
    model = build_featurizer(2, False, 512, model_str='inceptionv3', loaded_model=inceptionv3)
    assert model.layers[-1].output_shape == (None,512)

    model = build_featurizer(2, True, 0, model_str='inceptionv3', loaded_model=inceptionv3)
    assert model.layers[-1].output_shape == (None,1024)

    # Checking without downsampling
    model = build_featurizer(2, False, 0, model_str='inceptionv3', loaded_model=inceptionv3)
    assert model.layers[-1].output_shape == (None,2048)

=======
    model = build_featurizer(2, False, 1024)
    check_featurizer(model, 285, (None, 1024))

    model = build_featurizer(2, True, 512)
    check_featurizer(model, 287, (None, 512))

    # Checking without downsampling
    model = build_featurizer(2, False, 0)
    check_featurizer(model, 282, (None, 2048))
>>>>>>> 74689feb

    # Checking Depth 3 #
    # Checking with downsampling
<<<<<<< HEAD
    model = build_featurizer(3, False, 512, model_str='inceptionv3', loaded_model=inceptionv3)
    assert model.layers[-1].output_shape == (None,512)

    model = build_featurizer(3, True, 0, model_str='inceptionv3', loaded_model=inceptionv3)
    assert model.layers[-1].output_shape == (None,1024)

    # Checking without downsampling
    model = build_featurizer(3, False, 0, model_str='inceptionv3', loaded_model=inceptionv3)
    assert model.layers[-1].output_shape == (None,2048)


    ## Checking Depth 4 ##
    # Checking with downsampling
    model = build_featurizer(4, False, 320, model_str='inceptionv3', loaded_model=inceptionv3)
    assert model.layers[-1].output_shape == (None,320)

    model = build_featurizer(4,True,0, model_str='inceptionv3', loaded_model=inceptionv3)
    assert model.layers[-1].output_shape == (None,640)

    # Checking without downsampling
    model = build_featurizer(4,False, 0, model_str='inceptionv3', loaded_model=inceptionv3)
    assert model.layers[-1].output_shape == (None,1280)

def test_build_featurizer_xception():
    '''
    This integration test builds the full featurizer, and checks that it
    correctly builds the model with multiple options
    '''
    xception = _initialize_model('xception')

    ## Checking Depth 1 ##
    # Checking with downsampling
    model = build_featurizer(1, False, 512, model_str='xception', loaded_model=xception)
    assert model.layers[-1].output_shape == (None,512)

    model = build_featurizer(1, True, 0, model_str='xception', loaded_model=xception)
    assert model.layers[-1].output_shape == (None,1024)

    # Checking without downsampling
    model = build_featurizer(1, False, 0, model_str='xception', loaded_model=xception)
    assert model.layers[-1].output_shape == (None,2048)


    ## Checking Depth 2 ##
    # Checking with downsampling
    model = build_featurizer(2, False, 256, model_str='xception', loaded_model=xception)
    assert model.layers[-1].output_shape == (None,256)

    model = build_featurizer(2, True, 0, model_str='xception', loaded_model=xception)
    assert model.layers[-1].output_shape == (None,512)

    # Checking without downsampling
    model = build_featurizer(2, False, 0, model_str='xception', loaded_model=xception)
    assert model.layers[-1].output_shape == (None,1024)


    ## Checking Depth 3 ##
    # Checking with downsampling
    model = build_featurizer(3,False,182, model_str='xception', loaded_model=xception)
    assert model.layers[-1].output_shape == (None,182)


    model = build_featurizer(3,True,0, model_str='xception', loaded_model=xception)
    assert model.layers[-1].output_shape == (None,364)

    # Checking without downsampling
    model = build_featurizer(3,False, 0, model_str='xception', loaded_model=xception)
    assert model.layers[-1].output_shape == (None,728)
=======
    model = build_featurizer(3, False, 1024)
    check_featurizer(model, 284, (None, 1024))

    model = build_featurizer(3, True, 512)
    check_featurizer(model, 286, (None, 512))

    # Checking without downsampling
    model = build_featurizer(3, False, 0)
    check_featurizer(model, 281, (None, 2048))
>>>>>>> 74689feb

    # Checking Depth 4 #
    # Checking with downsampling
<<<<<<< HEAD
    model = build_featurizer(4,False,182, model_str='xception', loaded_model=xception)
    assert model.layers[-1].output_shape == (None,182)

    model = build_featurizer(4,True,0, model_str='xception', loaded_model=xception)
    assert model.layers[-1].output_shape == (None,364)

    # Checking without downsampling
    model = build_featurizer(4,False, 0, model_str='xception', loaded_model=xception)
    assert model.layers[-1].output_shape == (None,728)

=======
    model = build_featurizer(4, False, 640)
    check_featurizer(model, 254, (None, 640))

    model = build_featurizer(4, True, 320)
    check_featurizer(model, 256, (None, 320))

    # Checking without downsampling
    model = build_featurizer(4, False, 0)
    check_featurizer(model, 251, (None, 1280))
>>>>>>> 74689feb


if __name__ == '__main__':
    test_decapitate_model()
    test_splice_layer()
    test_find_pooling_constant()
    test_downsample_model_features()
    test_initialize_model()
    # test_build_featurizer()<|MERGE_RESOLUTION|>--- conflicted
+++ resolved
@@ -4,15 +4,9 @@
 import keras.backend as K
 import numpy as np
 import pytest
-<<<<<<< HEAD
-import random
-import os
-import copy
-=======
 from keras.layers import Dense, Activation
 from keras.layers.merge import add
 from keras.models import Sequential
->>>>>>> 74689feb
 
 from image_featurizer.build_featurizer import (_decapitate_model, _find_pooling_constant,
                                                _splice_layer, _downsample_model_features,
@@ -44,20 +38,6 @@
 
     # Check for Type Error when model is passed something that isn't a Model
     with pytest.raises(TypeError):
-<<<<<<< HEAD
-        error = _decapitate_model(K.constant(3, shape=(3,4)), 4)
-    with pytest.raises(TypeError):
-        error = _decapitate_model(model.layers[-1],1)
-
-    # Check for TypeError when depth is not passed an integer
-    with pytest.raises(TypeError):
-        error = _decapitate_model(model,2.0)
-
-    # Check for Value Error when passed a depth >= (# of layers in network) - 1
-    with pytest.raises(ValueError):
-        error = _decapitate_model(model,7)
-
-=======
         _decapitate_model(K.constant(3, shape=(3, 4)), 4)
     with pytest.raises(TypeError):
         _decapitate_model(model.layers[-1], 1)
@@ -69,7 +49,6 @@
     # Check for Value Error when passed a depth >= (# of layers in network) - 1
     with pytest.raises(ValueError):
         _decapitate_model(model, 7)
->>>>>>> 74689feb
 
     # Make checks for all of the necessary features: the model outputs, the
     # last layer, the last layer's connections, and the last layer's shape
@@ -167,9 +146,8 @@
 def test_check_downsampling_mismatch():
     """
     Test method correctly returns from mismatched downsample flags and inputs
-<<<<<<< HEAD
-    '''
-    # Raises error with no
+    """
+    # Raises error with autodownsampling an odd number of features
     with pytest.raises(ValueError):
         _check_downsampling_mismatch(True,0, 2049)
 
@@ -180,9 +158,9 @@
 
 
 def check_model_equal(model1, model2):
-    '''
+    """
     Checks whether two models are equal
-    '''
+    """
     # Testing models are the same from loaded weights and downloaded from keras
     assert len(model1.layers) ==  len(model2.layers)
 
@@ -191,9 +169,9 @@
             assert np.array_equal(model1.layers[layer].get_weights()[array], model2.layers[layer].get_weights()[array])
 
 def test_initialize_model_squeezenet():
-    '''
+    """
     Test the initialization of the loaded SqueezeNet model
-    '''
+    """
 
     with pytest.raises(TypeError):
         _initialize_model(4)
@@ -218,34 +196,10 @@
 
     try:
         model_downloaded_weights= SqueezeNet()
-=======
-    """
-    # Testing automatic downsampling at each depth
-    # Depth 1
-    assert _check_downsampling_mismatch(True, 0, 1) == (True, 1024)
-    assert _check_downsampling_mismatch(False, 0, 1) == (False, 0)
-    assert _check_downsampling_mismatch(False, 512, 1) == (True, 512)
-
-    # Depth 2
-    assert _check_downsampling_mismatch(True, 0, 2) == (True, 1024)
-    assert _check_downsampling_mismatch(False, 0, 2) == (False, 0)
-    assert _check_downsampling_mismatch(False, 512, 2) == (True, 512)
-
-    # Depth 3
-    assert _check_downsampling_mismatch(True, 0, 3) == (True, 1024)
-    assert _check_downsampling_mismatch(False, 0, 3) == (False, 0)
-    assert _check_downsampling_mismatch(False, 512, 3) == (True, 512)
-
-    # Depth 4
-    assert _check_downsampling_mismatch(True, 0, 4) == (True, 640)
-    assert _check_downsampling_mismatch(False, 0, 4) == (False, 0)
-    assert _check_downsampling_mismatch(False, 640, 4) == (True, 640)
->>>>>>> 74689feb
 
     except:
         raise AssertionError('Problem loading squeezenet weights!')
 
-<<<<<<< HEAD
 
     check_model_equal(model, model_downloaded_weights)
 
@@ -253,43 +207,36 @@
     test_array = np.zeros((1,227,227,3))
 
     # I created this prediction earlier with the full model
-    check_prediction = np.load('tests/featurizer_testing/test_initializer/squeezenet_test_prediction.npy')
+    check_prediction = np.load(
+        'tests/featurizer_testing/test_initializer/squeezenet_test_prediction.npy')
 
     # Check that it predicts correctly to see if weights were correctly loaded
     assert np.array_equal(model.predict_on_batch(test_array), check_prediction)
 
 
 def test_initialize_model_inceptionv3():
-    '''
+    """
     Test the initialization of the InceptionV3 model
-    '''
-=======
-def test_initialize_model():
-    """
-    Test initializes the non-decapitated network, and checks that it correctly
-    loaded the weights by checking its batch prediction on a pre-calculated, saved tensor.
-    """
-    weight_path = 'image_featurizer/model/inception_v3_weights_tf_dim_ordering_tf_kernels.h5'
->>>>>>> 74689feb
+    """
     # Initialize the model
     model = _initialize_model('inceptionv3')
 
-<<<<<<< HEAD
     assert len(model.layers) == 313
 
     # Create the test array to be predicted on
-    test_array = np.zeros((1,299,299,3))
+    test_array = np.zeros((1, 299, 299, 3))
 
     # I created this prediction earlier with the full model
-    check_prediction = np.load('tests/featurizer_testing/test_initializer/inception_test_prediction.npy')
+    check_prediction = np.load(
+        'tests/featurizer_testing/test_initializer/inception_test_prediction.npy')
 
     # Check that it predicts correctly to see if weights were correctly loaded
     assert np.array_equal(model.predict_on_batch(test_array), check_prediction)
 
 def test_initialize_model_vgg16():
-    '''
+    """
     Test the initialization of the VGG16 model
-    '''
+    """
     # Initialize the model
     model = _initialize_model('vgg16')
 
@@ -297,163 +244,142 @@
     assert len(model.layers) == 23
 
     # Create the test array to be predicted on
-    test_array = np.zeros((1,224,224,3))
+    test_array = np.zeros((1, 224, 224, 3))
 
     # I created this prediction earlier with the full model
-    check_prediction = np.load('tests/featurizer_testing/test_initializer/vgg16_test_prediction.npy')
+    check_prediction = np.load(
+        'tests/featurizer_testing/test_initializer/vgg16_test_prediction.npy')
 
     # Check that it predicts correctly to see if weights were correctly loaded
     assert np.array_equal(model.predict_on_batch(test_array), check_prediction)
 
 
 def test_initialize_model_vgg19():
-    '''
+    """
     Test the initialization of the VGG19 model
-    '''
+    """
     # Initialize the model
     model = _initialize_model('vgg19')
 
     assert len(model.layers) == 26
 
     # Create the test array to be predicted on
-    test_array = np.zeros((1,224,224,3))
+    test_array = np.zeros((1, 224, 224, 3))
 
     # I created this prediction earlier with the full model
-    check_prediction = np.load('tests/featurizer_testing/test_initializer/vgg19_test_prediction.npy')
+    check_prediction = np.load(
+        'tests/featurizer_testing/test_initializer/vgg19_test_prediction.npy')
 
     # Check that it predicts correctly to see if weights were correctly loaded
     assert np.array_equal(model.predict_on_batch(test_array), check_prediction)
 
 
 def test_initialize_model_resnet50():
-    '''
+    """
     Test the initialization of the ResNet50 model
-    '''
+    """
+
     # Initialize the model
     model = _initialize_model('resnet50')
 
     assert len(model.layers) == 177
 
     # Create the test array to be predicted on
-    test_array = np.zeros((1,224,224,3))
+    test_array = np.zeros((1, 224, 224, 3))
 
     # I created this prediction earlier with the full model
-    check_prediction = np.load('tests/featurizer_testing/test_initializer/resnet50_test_prediction.npy')
+    check_prediction = np.load(
+        'tests/featurizer_testing/test_initializer/resnet50_test_prediction.npy')
 
     # Check that it predicts correctly to see if weights were correctly loaded
     assert np.array_equal(model.predict_on_batch(test_array), check_prediction)
 
 def test_initialize_model_xception():
-    '''
+    """
     Test the initialization of the Xception model
-    '''
+    """
+
     # Initialize the model
     model = _initialize_model('xception')
 
     assert len(model.layers) == 134
-=======
-    if os.path.isfile(weight_path):
-        try:
-            os.rename(weight_path, 'image_featurizer/model/testing_download_weights')
-            model_downloaded_weights = _initialize_model()
-            os.rename('image_featurizer/model/testing_download_weights', weight_path)
-        except:
-            if os.path.isfile('image_featurizer/model/testing_download_weights'):
-                os.rename('image_featurizer/model/testing_download_weights', weight_path)
-
-            raise AssertionError('Problem loading weights from keras, or changing '
-                                 'name of weight file!')
-
-        # Testing models are the same from loaded weights and downloaded from keras
-        assert len(model_downloaded_weights.layers) == len(model.layers)
-
-        for layer in range(len(model.layers)):
-            for array in range(len(model.layers[layer].get_weights())):
-                assert np.array_equal(model.layers[layer].get_weights()[array],
-                                      model_downloaded_weights.layers[layer].get_weights()[array])
->>>>>>> 74689feb
 
     # Create the test array to be predicted on
     test_array = np.zeros((1, 299, 299, 3))
 
     # I created this prediction earlier with the full model
-<<<<<<< HEAD
-    check_prediction = np.load('tests/featurizer_testing/test_initializer/xception_test_prediction.npy')
-=======
     check_prediction = np.load(
-        'tests/featurizer_testing/test_initializer/inception_test_prediction.npy')
->>>>>>> 74689feb
+        'tests/featurizer_testing/test_initializer/xception_test_prediction.npy')
 
     # Check that it predicts correctly to see if weights were correctly loaded
     assert np.array_equal(model.predict_on_batch(test_array), check_prediction)
 
 
-<<<<<<< HEAD
 def test_build_featurizer_squeezenet():
-    '''
+    """
     This integration test builds the full featurizer, and checks that it
     correctly builds the squeezenet model with multiple options
-    '''
+    """
 
     squeezenet = _initialize_model('squeezenet')
 
     ## Checking Depth 1 ##
     # Checking with downsampling
     model = build_featurizer(1, False, 128, model_str='squeezenet', loaded_model=squeezenet)
-    assert model.layers[-1].output_shape == (None,128)
+    assert model.layers[-1].output_shape == (None, 128)
 
     model = build_featurizer(1, True, 0, model_str='squeezenet', loaded_model=squeezenet)
-    assert model.layers[-1].output_shape == (None,256)
+    assert model.layers[-1].output_shape == (None, 256)
 
     # Checking without downsampling
     model = build_featurizer(1, False, 0, model_str='squeezenet', loaded_model=squeezenet)
-    assert model.layers[-1].output_shape == (None,512)
+    assert model.layers[-1].output_shape == (None, 512)
 
 
     ## Checking Depth 2 ##
     # Checking with downsampling
     model = build_featurizer(2, False, 128, model_str='squeezenet', loaded_model=squeezenet)
-    assert model.layers[-1].output_shape == (None,128)
+    assert model.layers[-1].output_shape == (None, 128)
 
     model = build_featurizer(2, True, 0, model_str='squeezenet', loaded_model=squeezenet)
-    assert model.layers[-1].output_shape == (None,256)
+    assert model.layers[-1].output_shape == (None, 256)
 
     # Checking without downsampling
     model = build_featurizer(2, False, 0, model_str='squeezenet', loaded_model=squeezenet)
-    assert model.layers[-1].output_shape == (None,512)
+    assert model.layers[-1].output_shape == (None, 512)
 
 
     ## Checking Depth 3 ##
     # Checking with downsampling
     model = build_featurizer(3,False,96, model_str='squeezenet', loaded_model=squeezenet)
-    assert model.layers[-1].output_shape == (None,96)
+    assert model.layers[-1].output_shape == (None, 96)
 
     model = build_featurizer(3,True,0, model_str='squeezenet', loaded_model=squeezenet)
-    assert model.layers[-1].output_shape == (None,192)
+    assert model.layers[-1].output_shape == (None, 192)
 
 
     # Checking without downsampling
     model = build_featurizer(3,False, 0, model_str='squeezenet', loaded_model=squeezenet)
-    assert model.layers[-1].output_shape == (None,384)
+    assert model.layers[-1].output_shape == (None, 384)
 
 
     ## Checking Depth 4 ##
     # Checking with downsampling
     model = build_featurizer(4,False,96, model_str='squeezenet', loaded_model=squeezenet)
-    assert model.layers[-1].output_shape == (None,96)
+    assert model.layers[-1].output_shape == (None, 96)
 
     model = build_featurizer(4,True,0, model_str='squeezenet', loaded_model=squeezenet)
-    assert model.layers[-1].output_shape == (None,192)
+    assert model.layers[-1].output_shape == (None, 192)
 
     # Checking without downsampling
     model = build_featurizer(4,False, 0, model_str='squeezenet', loaded_model=squeezenet)
-    assert model.layers[-1].output_shape == (None,384)
+    assert model.layers[-1].output_shape == (None, 384)
 
 def test_build_featurizer_vgg16():
-    '''
+    """
     This integration test builds the full featurizer, and checks that it
     correctly builds the VGG16 model with multiple options
-    '''
+    """
     vgg16 = _initialize_model('vgg16')
 
     # Check for error with badly passed loaded_model
@@ -463,178 +389,178 @@
     ## Checking Depth 1 ##
     # Checking with downsampling
     model = build_featurizer(1, False, 1024, model_str='vgg16', loaded_model=vgg16)
-    assert model.layers[-1].output_shape == (None,1024)
+    assert model.layers[-1].output_shape == (None, 1024)
 
     model = build_featurizer(1, True, 0, model_str='vgg16', loaded_model=vgg16)
-    assert model.layers[-1].output_shape == (None,2048)
+    assert model.layers[-1].output_shape == (None, 2048)
 
     # Checking without downsampling
     model = build_featurizer(1, False, 0, model_str='vgg16', loaded_model=vgg16)
-    assert model.layers[-1].output_shape == (None,4096)
+    assert model.layers[-1].output_shape == (None, 4096)
 
 
     ## Checking Depth 2 ##
     # Checking with downsampling
     model = build_featurizer(2, False, 1024, model_str='vgg16', loaded_model=vgg16)
-    assert model.layers[-1].output_shape == (None,1024)
+    assert model.layers[-1].output_shape == (None, 1024)
 
     model = build_featurizer(2, True, 0, model_str='vgg16', loaded_model=vgg16)
-    assert model.layers[-1].output_shape == (None,2048)
+    assert model.layers[-1].output_shape == (None, 2048)
 
     # Checking without downsampling
     model = build_featurizer(2, False, 0, model_str='vgg16', loaded_model=vgg16)
-    assert model.layers[-1].output_shape == (None,4096)
+    assert model.layers[-1].output_shape == (None, 4096)
 
 
     ## Checking Depth 3 ##
     # Checking with downsampling
     model = build_featurizer(3,False,128, model_str='vgg16', loaded_model=vgg16)
-    assert model.layers[-1].output_shape == (None,128)
+    assert model.layers[-1].output_shape == (None, 128)
 
     model = build_featurizer(3,True,0, model_str='vgg16', loaded_model=vgg16)
-    assert model.layers[-1].output_shape == (None,256)
+    assert model.layers[-1].output_shape == (None, 256)
 
     # Checking without downsampling
     model = build_featurizer(3,False, 0, model_str='vgg16', loaded_model=vgg16)
-    assert model.layers[-1].output_shape == (None,512)
+    assert model.layers[-1].output_shape == (None, 512)
 
 
     ## Checking Depth 4 ##
     # Checking with downsampling
     model = build_featurizer(4,False,128, model_str='vgg16', loaded_model=vgg16)
-    assert model.layers[-1].output_shape == (None,128)
+    assert model.layers[-1].output_shape == (None, 128)
 
     model = build_featurizer(4,True,0, model_str='vgg16', loaded_model=vgg16)
-    assert model.layers[-1].output_shape == (None,256)
+    assert model.layers[-1].output_shape == (None, 256)
 
     # Checking without downsampling
     model = build_featurizer(4,False, 0, model_str='vgg16', loaded_model=vgg16)
-    assert model.layers[-1].output_shape == (None,512)
+    assert model.layers[-1].output_shape == (None, 512)
 
 def test_build_featurizer_vgg19():
-    '''
+    """
     This integration test builds the full featurizer, and checks that it
     correctly builds the VGG19 model with multiple options
-    '''
+    """
 
     vgg19 = _initialize_model('vgg19')
 
     ## Checking Depth 1 ##
     # Checking with downsampling
     model = build_featurizer(1, False, 1024, model_str='vgg19', loaded_model=vgg19)
-    assert model.layers[-1].output_shape == (None,1024)
+    assert model.layers[-1].output_shape == (None, 1024)
 
     model = build_featurizer(1, True, 0, model_str='vgg19', loaded_model=vgg19)
-    assert model.layers[-1].output_shape == (None,2048)
+    assert model.layers[-1].output_shape == (None, 2048)
 
     # Checking without downsampling
     model = build_featurizer(1, False, 0, model_str='vgg19', loaded_model=vgg19)
-    assert model.layers[-1].output_shape == (None,4096)
+    assert model.layers[-1].output_shape == (None, 4096)
 
 
     ## Checking Depth 2 ##
     # Checking with downsampling
     model = build_featurizer(2, False, 1024, model_str='vgg19', loaded_model=vgg19)
-    assert model.layers[-1].output_shape == (None,1024)
+    assert model.layers[-1].output_shape == (None, 1024)
 
     model = build_featurizer(2, True, 0, model_str='vgg19', loaded_model=vgg19)
-    assert model.layers[-1].output_shape == (None,2048)
+    assert model.layers[-1].output_shape == (None, 2048)
 
     # Checking without downsampling
     model = build_featurizer(2, False, 0, model_str='vgg19', loaded_model=vgg19)
-    assert model.layers[-1].output_shape == (None,4096)
+    assert model.layers[-1].output_shape == (None, 4096)
 
 
     ## Checking Depth 3 ##
     # Checking with downsampling
     model = build_featurizer(3, False, 128, model_str='vgg19', loaded_model=vgg19)
-    assert model.layers[-1].output_shape == (None,128)
+    assert model.layers[-1].output_shape == (None, 128)
 
     model = build_featurizer(3, True, 0, model_str='vgg19', loaded_model=vgg19)
-    assert model.layers[-1].output_shape == (None,256)
+    assert model.layers[-1].output_shape == (None, 256)
 
 
     # Checking without downsampling
     model = build_featurizer(3, False, 0, model_str='vgg19', loaded_model=vgg19)
-    assert model.layers[-1].output_shape == (None,512)
+    assert model.layers[-1].output_shape == (None, 512)
 
 
     ## Checking Depth 4 ##
     # Checking with downsampling
     model = build_featurizer(4,False, 128, model_str='vgg19', loaded_model=vgg19)
-    assert model.layers[-1].output_shape == (None,128)
+    assert model.layers[-1].output_shape == (None, 128)
 
     model = build_featurizer(4,True,0, model_str='vgg19', loaded_model=vgg19)
-    assert model.layers[-1].output_shape == (None,256)
+    assert model.layers[-1].output_shape == (None, 256)
 
     # Checking without downsampling
     model = build_featurizer(4,False, 0, model_str='vgg19', loaded_model=vgg19)
-    assert model.layers[-1].output_shape == (None,512)
+    assert model.layers[-1].output_shape == (None, 512)
 
 def test_build_featurizer_resnet50():
-    '''
+    """
     This integration test builds the full featurizer, and checks that it
     correctly builds the model with multiple options
-    '''
+    """
 
     resnet50 = _initialize_model('resnet50')
 
     ## Checking Depth 1 ##
     # Checking with downsampling
     model = build_featurizer(1, False, 512, model_str='resnet50', loaded_model=resnet50)
-    assert model.layers[-1].output_shape == (None,512)
+    assert model.layers[-1].output_shape == (None, 512)
 
     model = build_featurizer(1, True, 0, model_str='resnet50', loaded_model=resnet50)
-    assert model.layers[-1].output_shape == (None,1024)
+    assert model.layers[-1].output_shape == (None, 1024)
 
     # Checking without downsampling
     model = build_featurizer(1, False, 0, model_str='resnet50', loaded_model=resnet50)
-    assert model.layers[-1].output_shape == (None,2048)
+    assert model.layers[-1].output_shape == (None, 2048)
 
 
     ## Checking Depth 2 ##
     # Checking with downsampling
     model = build_featurizer(2, False, 512, model_str='resnet50', loaded_model=resnet50)
-    assert model.layers[-1].output_shape == (None,512)
+    assert model.layers[-1].output_shape == (None, 512)
 
     model = build_featurizer(2, True, 0, model_str='resnet50', loaded_model=resnet50)
-    assert model.layers[-1].output_shape == (None,1024)
+    assert model.layers[-1].output_shape == (None, 1024)
 
     # Checking without downsampling
     model = build_featurizer(2, False, 0, model_str='resnet50', loaded_model=resnet50)
-    assert model.layers[-1].output_shape == (None,2048)
+    assert model.layers[-1].output_shape == (None, 2048)
 
 
     ## Checking Depth 3 ##
     # Checking with downsampling
     model = build_featurizer(3,False,512, model_str='resnet50', loaded_model=resnet50)
-    assert model.layers[-1].output_shape == (None,512)
+    assert model.layers[-1].output_shape == (None, 512)
 
     model = build_featurizer(3,True,0, model_str='resnet50', loaded_model=resnet50)
-    assert model.layers[-1].output_shape == (None,1024)
+    assert model.layers[-1].output_shape == (None, 1024)
 
     # Checking without downsampling
     model = build_featurizer(3,False, 0, model_str='resnet50', loaded_model=resnet50)
-    assert model.layers[-1].output_shape == (None,2048)
+    assert model.layers[-1].output_shape == (None, 2048)
 
 
     ## Checking Depth 4 ##
     # Checking with downsampling
     model = build_featurizer(4,False,512, model_str='resnet50', loaded_model=resnet50)
-    assert model.layers[-1].output_shape == (None,512)
+    assert model.layers[-1].output_shape == (None, 512)
 
     model = build_featurizer(4,True,0, model_str='resnet50', loaded_model=resnet50)
-    assert model.layers[-1].output_shape == (None,1024)
+    assert model.layers[-1].output_shape == (None, 1024)
 
     # Checking without downsampling
     model = build_featurizer(4,False, 0, model_str='resnet50', loaded_model=resnet50)
-    assert model.layers[-1].output_shape == (None,2048)
+    assert model.layers[-1].output_shape == (None, 2048)
 
 def test_build_featurizer_inceptionv3():
-    '''
+    """
     This integration test builds the full featurizer, and checks that it
     correctly builds the model with multiple options
-    '''
+    """
     def check_featurizer(model, output_shape):
         assert model.layers[-1].output_shape == output_shape
 
@@ -643,171 +569,112 @@
     ## Checking Depth 1 ##
     # Checking with downsampling
     model = build_featurizer(1, False, 512, model_str='inceptionv3', loaded_model=inceptionv3)
-    assert model.layers[-1].output_shape == (None,512)
+    assert model.layers[-1].output_shape == (None, 512)
 
     model = build_featurizer(1, True, 0, model_str='inceptionv3', loaded_model=inceptionv3)
-    assert model.layers[-1].output_shape == (None,1024)
+    assert model.layers[-1].output_shape == (None, 1024)
 
     # Checking without downsampling
     model = build_featurizer(1, False, 0, model_str='inceptionv3', loaded_model=inceptionv3)
-    assert model.layers[-1].output_shape == (None,2048)
-
-=======
-def test_build_featurizer():
+    assert model.layers[-1].output_shape == (None, 2048)
+
+
+    # Checking Depth 2 #
+    # Checking with downsampling
+    model = build_featurizer(2, False, 512, model_str='inceptionv3', loaded_model=inceptionv3)
+    assert model.layers[-1].output_shape == (None, 512)
+
+    model = build_featurizer(2, True, 0, model_str='inceptionv3', loaded_model=inceptionv3)
+    assert model.layers[-1].output_shape == (None, 1024)
+
+    # Checking without downsampling
+    model = build_featurizer(2, False, 0, model_str='inceptionv3', loaded_model=inceptionv3)
+    assert model.layers[-1].output_shape == (None, 2048)
+
+
+    # Checking Depth 3 #
+    # Checking with downsampling
+    model = build_featurizer(3, False, 512, model_str='inceptionv3', loaded_model=inceptionv3)
+    assert model.layers[-1].output_shape == (None, 512)
+
+    model = build_featurizer(3, True, 0, model_str='inceptionv3', loaded_model=inceptionv3)
+    assert model.layers[-1].output_shape == (None, 1024)
+
+    # Checking without downsampling
+    model = build_featurizer(3, False, 0, model_str='inceptionv3', loaded_model=inceptionv3)
+    assert model.layers[-1].output_shape == (None, 2048)
+
+
+    ## Checking Depth 4 ##
+    # Checking with downsampling
+    model = build_featurizer(4, False, 320, model_str='inceptionv3', loaded_model=inceptionv3)
+    assert model.layers[-1].output_shape == (None, 320)
+
+    model = build_featurizer(4,True,0, model_str='inceptionv3', loaded_model=inceptionv3)
+    assert model.layers[-1].output_shape == (None, 640)
+
+    # Checking without downsampling
+    model = build_featurizer(4,False, 0, model_str='inceptionv3', loaded_model=inceptionv3)
+    assert model.layers[-1].output_shape == (None, 1280)
+
+def test_build_featurizer_xception():
     """
     This integration test builds the full featurizer, and checks that it
     correctly builds the model with multiple options
     """
-
-    def check_featurizer(model, length, output_shape):
-        assert len(model.layers) == length
-        assert model.layers[-1].output_shape == output_shape
-
-    # Checking Depth 1 #
-    # Checking with downsampling
-    model = build_featurizer(1, False, 1024)
-    check_featurizer(model, 315, (None, 1024))
-
-    model = build_featurizer(1, True, 512)
-    check_featurizer(model, 317, (None, 512))
-
-    # Checking without downsampling
-    model = build_featurizer(1, False, 0)
-    check_featurizer(model, 312, (None, 2048))
->>>>>>> 74689feb
-
-    # Checking Depth 2 #
-    # Checking with downsampling
-<<<<<<< HEAD
-    model = build_featurizer(2, False, 512, model_str='inceptionv3', loaded_model=inceptionv3)
-    assert model.layers[-1].output_shape == (None,512)
-
-    model = build_featurizer(2, True, 0, model_str='inceptionv3', loaded_model=inceptionv3)
-    assert model.layers[-1].output_shape == (None,1024)
-
-    # Checking without downsampling
-    model = build_featurizer(2, False, 0, model_str='inceptionv3', loaded_model=inceptionv3)
-    assert model.layers[-1].output_shape == (None,2048)
-
-=======
-    model = build_featurizer(2, False, 1024)
-    check_featurizer(model, 285, (None, 1024))
-
-    model = build_featurizer(2, True, 512)
-    check_featurizer(model, 287, (None, 512))
-
-    # Checking without downsampling
-    model = build_featurizer(2, False, 0)
-    check_featurizer(model, 282, (None, 2048))
->>>>>>> 74689feb
-
-    # Checking Depth 3 #
-    # Checking with downsampling
-<<<<<<< HEAD
-    model = build_featurizer(3, False, 512, model_str='inceptionv3', loaded_model=inceptionv3)
-    assert model.layers[-1].output_shape == (None,512)
-
-    model = build_featurizer(3, True, 0, model_str='inceptionv3', loaded_model=inceptionv3)
-    assert model.layers[-1].output_shape == (None,1024)
-
-    # Checking without downsampling
-    model = build_featurizer(3, False, 0, model_str='inceptionv3', loaded_model=inceptionv3)
-    assert model.layers[-1].output_shape == (None,2048)
-
-
-    ## Checking Depth 4 ##
-    # Checking with downsampling
-    model = build_featurizer(4, False, 320, model_str='inceptionv3', loaded_model=inceptionv3)
-    assert model.layers[-1].output_shape == (None,320)
-
-    model = build_featurizer(4,True,0, model_str='inceptionv3', loaded_model=inceptionv3)
-    assert model.layers[-1].output_shape == (None,640)
-
-    # Checking without downsampling
-    model = build_featurizer(4,False, 0, model_str='inceptionv3', loaded_model=inceptionv3)
-    assert model.layers[-1].output_shape == (None,1280)
-
-def test_build_featurizer_xception():
-    '''
-    This integration test builds the full featurizer, and checks that it
-    correctly builds the model with multiple options
-    '''
     xception = _initialize_model('xception')
 
     ## Checking Depth 1 ##
     # Checking with downsampling
     model = build_featurizer(1, False, 512, model_str='xception', loaded_model=xception)
-    assert model.layers[-1].output_shape == (None,512)
+    assert model.layers[-1].output_shape == (None, 512)
 
     model = build_featurizer(1, True, 0, model_str='xception', loaded_model=xception)
-    assert model.layers[-1].output_shape == (None,1024)
+    assert model.layers[-1].output_shape == (None, 1024)
 
     # Checking without downsampling
     model = build_featurizer(1, False, 0, model_str='xception', loaded_model=xception)
-    assert model.layers[-1].output_shape == (None,2048)
+    assert model.layers[-1].output_shape == (None, 2048)
 
 
     ## Checking Depth 2 ##
     # Checking with downsampling
     model = build_featurizer(2, False, 256, model_str='xception', loaded_model=xception)
-    assert model.layers[-1].output_shape == (None,256)
+    assert model.layers[-1].output_shape == (None, 256)
 
     model = build_featurizer(2, True, 0, model_str='xception', loaded_model=xception)
-    assert model.layers[-1].output_shape == (None,512)
+    assert model.layers[-1].output_shape == (None, 512)
 
     # Checking without downsampling
     model = build_featurizer(2, False, 0, model_str='xception', loaded_model=xception)
-    assert model.layers[-1].output_shape == (None,1024)
+    assert model.layers[-1].output_shape == (None, 1024)
 
 
     ## Checking Depth 3 ##
     # Checking with downsampling
     model = build_featurizer(3,False,182, model_str='xception', loaded_model=xception)
-    assert model.layers[-1].output_shape == (None,182)
+    assert model.layers[-1].output_shape == (None, 182)
 
 
     model = build_featurizer(3,True,0, model_str='xception', loaded_model=xception)
-    assert model.layers[-1].output_shape == (None,364)
+    assert model.layers[-1].output_shape == (None, 364)
 
     # Checking without downsampling
     model = build_featurizer(3,False, 0, model_str='xception', loaded_model=xception)
-    assert model.layers[-1].output_shape == (None,728)
-=======
-    model = build_featurizer(3, False, 1024)
-    check_featurizer(model, 284, (None, 1024))
-
-    model = build_featurizer(3, True, 512)
-    check_featurizer(model, 286, (None, 512))
-
-    # Checking without downsampling
-    model = build_featurizer(3, False, 0)
-    check_featurizer(model, 281, (None, 2048))
->>>>>>> 74689feb
+    assert model.layers[-1].output_shape == (None, 728)
 
     # Checking Depth 4 #
     # Checking with downsampling
-<<<<<<< HEAD
     model = build_featurizer(4,False,182, model_str='xception', loaded_model=xception)
-    assert model.layers[-1].output_shape == (None,182)
+    assert model.layers[-1].output_shape == (None, 182)
 
     model = build_featurizer(4,True,0, model_str='xception', loaded_model=xception)
-    assert model.layers[-1].output_shape == (None,364)
+    assert model.layers[-1].output_shape == (None, 364)
 
     # Checking without downsampling
     model = build_featurizer(4,False, 0, model_str='xception', loaded_model=xception)
-    assert model.layers[-1].output_shape == (None,728)
-
-=======
-    model = build_featurizer(4, False, 640)
-    check_featurizer(model, 254, (None, 640))
-
-    model = build_featurizer(4, True, 320)
-    check_featurizer(model, 256, (None, 320))
-
-    # Checking without downsampling
-    model = build_featurizer(4, False, 0)
-    check_featurizer(model, 251, (None, 1280))
->>>>>>> 74689feb
+    assert model.layers[-1].output_shape == (None, 728)
+
 
 
 if __name__ == '__main__':
