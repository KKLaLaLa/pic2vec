"""
This file deals with preprocessing the images for the featurizer.

It gives the user 3 options:
1. Upload a CSV with URL pointers.
2. Upload an image directory with no CSV. The featurizer will generate a CSV automatically.
3. Upload a CSV with an image directory. The CSV will contain pointers to image in the directory.

The integrated function is the preprocess_data function, which takes in the input and
generates a 4D tensor containing the vectorized representations of the image to be featurized.
"""


import imghdr
import os
import urllib

os.environ['TF_CPP_MIN_LOG_LEVEL'] = '2'

import numpy as np  # noqa: E402
import pandas as pd  # noqa: E402
import trafaret as t  # noqa: E402
from keras.applications.inception_v3 import preprocess_input  # noqa: E402
from keras.preprocessing.image import load_img, img_to_array  # noqa: E402


##############################################
# FUNCTIONS FOR BUILDING LIST OF IMAGE PATHS #
##############################################

def _create_csv_with_image_paths(list_of_image_paths, new_csv_name, image_column_header):
    """
    Take in a list of image names, and create a new csv file where each
    image name is a new row.

    Parameters:
    ----------
        list_of_image_paths: list of str
            Full paths to images in a directory

        new_csv_name : str
            Path where the new csv will be saved

        image_column_header : str
            The name of the header for the column of image paths

    Returns:
    -------
        None. This simply builds a csv with each row holding the name of an
        image file, and saves it to the csv_name path

    """
    df = pd.DataFrame(list_of_image_paths, columns=[image_column_header])
    df.to_csv(new_csv_name, index=False)


def _find_directory_image_paths(image_directory):
    """
    Take in a directory and parse which files in it are valid images for
    loading into the featurizer.

    List ordering explanation for directory-only featurization:
        The list will be sorted in order to create a deterministic file order for
        the generated csv, regardless of filesystem ordering. The CSV will then be
        used as the canonical order for all data preprocessing, featurizing, and
        eventually writing the features back into the csv.

    Parameters:
    ----------
<<<<<<< HEAD
        image_directory : str
            The filepath to the directory containing the images

    Returns:
    -------
        list_of_image_paths : list of str
            A sorted list of full paths to each valid image contained in the directory
=======
    image_directory: str
        the filepath to the directory containing the images

    Returns:
    -------
    valid_image_paths: list of str
        Full paths to each valid image
>>>>>>> c79b59a3

    """
    image_list = os.listdir(image_directory)

    valid = ['jpeg', 'bmp', 'png']
    list_of_image_paths = []

    for fichier in image_list:
        if imghdr.what(image_directory + fichier) in valid:
            list_of_image_paths.append(fichier)

    return sorted(list_of_image_paths)


def _find_csv_image_paths(csv_path, image_column_header):
    """
    Find the image paths in a csv without an image directory.

    List ordering explanation for csv-included featurization:
        The list does not need to be sorted, as it is already in a set order in the csv.
        The csv will be used as the canonical order for all data preprocessing,
        featurizing, and eventually writing the features back into the csv.


    Parameters:
    ----------
        csv_path: str
            Full path to the csv

        image_column_header : str
            Name of the column containing the image paths

    Returns:
    -------
        list_of_image_paths: list of str
            Full paths to each valid image contained in the csv

    """
    # Create the dataframe from the csv
    df = pd.read_csv(csv_path)

    # -------------- #
    # ERROR CHECKING #
    # Raise an error if the image column header isn't in the dataframe
    if image_column_header not in df.columns:
        raise ValueError('image_column_header error: {} does not exist as a '
                         'column in the csv file!'.format(image_column_header))
    # -------------- #

    # Create the list of image paths from the column in the dataframe
    list_of_image_paths = df[image_column_header].tolist()

    return list_of_image_paths


def _find_combined_image_paths(image_path, csv_path, image_column_header):
    """
    Find the image paths of a csv combined with a directory: take only the overlap
    to avoid errors.

    List ordering explanation for csv-included featurization:
        See docstring for _find_csv_image_paths() method.

    Parameters:
    ----------
        image_path : str
            Full path to the provided image directory

        csv_path : str
            Full path to the provided csv

        image_column_header : str
            Name of the column in the csv containing image paths

    Returns:
    -------
        list_of_image_paths: list of str
            Full paths to each valid image contained in both the csv and directory

    """
    # Find the list of image paths in the csv
    csv_list = _find_csv_image_paths(csv_path, image_column_header)

    # Find the list of image paths in the directory
    directory_list = _find_directory_image_paths(image_path)

    list_of_image_paths = []

    # Create the list of image paths by finding the overlap between the two,
    # keeping the order in the csv
    for path in csv_list:
        if path in directory_list:
            list_of_image_paths.append(path)

        # If the image is in the csv but not the directory, input an empty string
        # as a placeholder. This image will eventually get vectorized to zeros.
        else:
            list_of_image_paths.append('')

    # -------------- #
    # ERROR CHECKING #

    # Raise error if there are no shared images between the csv and the directory
    if all(path == '' for path in list_of_image_paths):
        raise ValueError('Something is wrong! There are no shared images in the'
                         ' csv and the image directory. Check formatting or files.')
    # -------------- #

    return list_of_image_paths


def _image_paths_finder(image_path, csv_path, image_column_header, new_csv_name):
    """
    Given an image column header, and either a csv path or an image directory,
    find the list of image paths. If just a csv, it's pulled from the column.
    If it's just a directory, it's pulled from the directory. If it's both,
    the list is checked from the overlap between the directory and the csv.

    Parameters:
    ----------
<<<<<<< HEAD
        image_path: str
            Path to the image directory, if it exists

        csv_path: str
            Path to the csv, if it exists

        image_column_header: str
            Name of column header holding image information

        new_csv_name: str
            Name for the csv that will be generated if one is not provided

    Returns:
    -------
        list_of_image_paths: list of str
            a  list of the paths to all the images being featurized
=======
    image_path: str
        Path to the image directory, if it exists

    csv_path: str
        Path to the csv, if it exists

    image_column_header: str
        the column header holding the image information

    new_csv_name: str
        the name for the csv generated if one is not provided

    Returns:
    -------
    list_of_image_paths: list of str
        a sorted list of the paths to all the images being featurized
>>>>>>> c79b59a3

    """
    # CASE 1: They only give an image directory with no CSV
    if csv_path == '':

        # Find list of images from the image directory
        list_of_image_paths = _find_directory_image_paths(image_path)

        # Create the new csv in a folder called 'featurizer_csv/'
        _create_csv_with_image_paths(list_of_image_paths, new_csv_name=new_csv_name,
                                     image_column_header=image_column_header)

        print('Created csv from directory! Stored at {}'.format(new_csv_name))

    # CASE 2: They only give a CSV with no directory
    elif image_path == '':
        # Create the list_of_image_paths from the csv
        list_of_image_paths = _find_csv_image_paths(csv_path, image_column_header)
        print('Found image paths from csv!')

    # CASE 3: They give both a CSV and a directory
    else:
        list_of_image_paths = _find_combined_image_paths(image_path, csv_path, image_column_header)
        print('Found image paths that overlap between both the directory and the csv!')

    return sorted(list_of_image_paths)


#####################################
# FUNCTION FOR IMAGE VECTORIZATION #
####################################

def convert_single_image(image_source, image_path, target_size=(299, 299), grayscale=False):
    """
    Take in a path to an image (either by URL or in a native directory)
    and convert the image to a preprocessed 4D numpy array, ready to be plugged
    into the featurizer.

    Parameters:
    ----------
        image_header_type: either 'from_url' or 'from_directory', depending on
                           where the images are stored
        image_path: either the URL or the full path to the image

        target size: the desired size of the image

        grayscale: a boolean indicating whether the image is grayscale or not

    Returns:
    -------
        image_array: a numpy array that represents the loaded and preprocessed image

    """
    # Retrieve the image, either from a given url or from a directory
    if image_source == 'url':
        image_file = urllib.urlretrieve(image_path)[0]
    elif image_source == 'directory':
        image_file = image_path

    # Load the image, and convert it to a numpy array with the target size
    image = load_img(image_file, target_size=target_size, grayscale=grayscale)
    image_array = img_to_array(image)

    # Expand the dimension for keras preprocessing, and preprocess the data
    # according to the InceptionV3 training that they performed.
    image_array = np.expand_dims(image_array, axis=0)
    image_array = preprocess_input(image_array)

    # Return the image array
    return image_array


################################################
#  FUNCTION FOR END-TO-END DATA PREPROCESSING  #
################################################
@t.guard(image_column_header=t.String(allow_blank=False),
         image_path=t.String(allow_blank=True),
         csv_path=t.String(allow_blank=True),
         new_csv_name=t.String(allow_blank=True),
         target_size=t.Tuple(t.Int, t.Int),
         grayscale=t.Bool)
def preprocess_data(image_column_header,
                    image_path='',
                    csv_path='',
                    new_csv_name='featurizer_csv/generated_images_csv',
                    target_size=(299, 299),
                    grayscale=False):
    """
    Receive the data (some combination of image directory + csv), find
    the list of valid images, and then convert each to an array and adds
    them to the full batch.

    Parameters:
    ----------
        image_path: the path to the image directory, if it is being passed

        csv_path: the path to the csv, if it is being passed

        image_column_header: the name of the column that contains the image paths
                             in the csv

        new_csv_name: if just being passed an image directory, this is the path
                      to save the generated csv

        target_size: the size that the images will be scaled to

        grayscale: boolean describing if the images are grayscale or not

    Returns:
    -------
        full_image_data: a 4D numpy tensor containing all of the vectorized images
                        to be pushed through the featurizer

        csv_path: the path to the csv that represents the image data

        list_of_image_paths: the list of image paths in the same order as the batches
                             of the numpy tensor. This will allow us to add the
                             features to the correct row of the csv.

    """
    # -------------- #
    # ERROR CHECKING #
    # -------------- #

    # If there is no image directory or csv, then something is wrong.
    if image_path == '' and csv_path == '':
        raise ValueError('Need to load either an image directory or a CSV with'
                         ' URLs, if no image directory included.')

    # Raise an error if the image_path doesn't point to a directory
    if image_path and not os.path.isdir(image_path):
        raise TypeError('image_path must lead to a directory if '
                        'it is initialized! It is where the images are stored.')

    # Raise an error if the csv_path doesn't point to a file
    if csv_path and not os.path.isfile(csv_path):
        raise TypeError('csv_path must lead to a file if it is initialized!'
                        ' This is the csv containing pointers to the images.')

    # ------------------------------------------------------ #

    # BUILDING IMAGE PATH LIST #
    list_of_image_paths = _image_paths_finder(image_path, csv_path,
                                              image_column_header, new_csv_name)

    if csv_path == '':
        csv_path = new_csv_name

    # IMAGE RETRIEVAL AND VECTORIZATION #
    # Find image source: whether from url or directory
    if image_path == '':
        image_source = 'url'

    else:
        image_source = 'directory'

    # Initialize the full batch
    num_images = len(list_of_image_paths)

    if grayscale:
        channels = 1
    else:
        channels = 3

    full_image_data = np.zeros((num_images, target_size[0], target_size[1], channels))

    # Create the full image tensor!
    i = 0

    print('Converting images!')

    image_dict = {}

    # Iterate through each image in the list of image names
    for image in list_of_image_paths:

        # If the image is in the csv, but not in the directory, set it to all zeros
        # This allows the featurizer to correctly append features when there is
        # mismatch between the csv and the directory. Otherwise it would lose rows
        if image == '':
            full_image_data[i, :, :, :] = 0
            i += 1
            continue

        # If the image has already been vectorized before, just copy that slice!
        if image in image_dict:
            full_image_data[i, :, :, :] = full_image_data[image_dict[image], :, :, :]

        # Otherwise, vectorize the image
        else:
            image_dict[image] = i

            # If an image directory exists, append its path to the image name
            if image_path != '':
                image = '{}{}'.format(image_path, image)

            # Place the vectorized image into the image data
            full_image_data[i, :, :, :] = convert_single_image(image_source, image,
                                                               target_size=target_size,
                                                               grayscale=grayscale)

            # Add the index to the dictionary to check in the future

            # Progress report at the set intervals
            report_step = 1000
            if not i % report_step:
                print('Converted {} images! Only {} images left to go!'.format(i, num_images - i))
            i += 1

    return full_image_data, csv_path, list_of_image_paths<|MERGE_RESOLUTION|>--- conflicted
+++ resolved
@@ -67,7 +67,6 @@
 
     Parameters:
     ----------
-<<<<<<< HEAD
         image_directory : str
             The filepath to the directory containing the images
 
@@ -75,15 +74,6 @@
     -------
         list_of_image_paths : list of str
             A sorted list of full paths to each valid image contained in the directory
-=======
-    image_directory: str
-        the filepath to the directory containing the images
-
-    Returns:
-    -------
-    valid_image_paths: list of str
-        Full paths to each valid image
->>>>>>> c79b59a3
 
     """
     image_list = os.listdir(image_directory)
@@ -110,7 +100,7 @@
 
     Parameters:
     ----------
-        csv_path: str
+        csv_path : str
             Full path to the csv
 
         image_column_header : str
@@ -130,7 +120,7 @@
     # Raise an error if the image column header isn't in the dataframe
     if image_column_header not in df.columns:
         raise ValueError('image_column_header error: {} does not exist as a '
-                         'column in the csv file!'.format(image_column_header))
+                         'column in the csv file.'.format(image_column_header))
     # -------------- #
 
     # Create the list of image paths from the column in the dataframe
@@ -188,7 +178,7 @@
 
     # Raise error if there are no shared images between the csv and the directory
     if all(path == '' for path in list_of_image_paths):
-        raise ValueError('Something is wrong! There are no shared images in the'
+        raise ValueError('Something is wrong. There are no shared images in the'
                          ' csv and the image directory. Check formatting or files.')
     # -------------- #
 
@@ -204,41 +194,22 @@
 
     Parameters:
     ----------
-<<<<<<< HEAD
-        image_path: str
+        image_path : str
             Path to the image directory, if it exists
 
-        csv_path: str
+        csv_path : str
             Path to the csv, if it exists
 
-        image_column_header: str
+        image_column_header : str
             Name of column header holding image information
 
-        new_csv_name: str
+        new_csv_name : str
             Name for the csv that will be generated if one is not provided
 
     Returns:
     -------
-        list_of_image_paths: list of str
+        list_of_image_paths : list of str
             a  list of the paths to all the images being featurized
-=======
-    image_path: str
-        Path to the image directory, if it exists
-
-    csv_path: str
-        Path to the csv, if it exists
-
-    image_column_header: str
-        the column header holding the image information
-
-    new_csv_name: str
-        the name for the csv generated if one is not provided
-
-    Returns:
-    -------
-    list_of_image_paths: list of str
-        a sorted list of the paths to all the images being featurized
->>>>>>> c79b59a3
 
     """
     # CASE 1: They only give an image directory with no CSV
@@ -251,20 +222,20 @@
         _create_csv_with_image_paths(list_of_image_paths, new_csv_name=new_csv_name,
                                      image_column_header=image_column_header)
 
-        print('Created csv from directory! Stored at {}'.format(new_csv_name))
+        print('Created csv from directory. Stored at {}'.format(new_csv_name))
 
     # CASE 2: They only give a CSV with no directory
     elif image_path == '':
         # Create the list_of_image_paths from the csv
         list_of_image_paths = _find_csv_image_paths(csv_path, image_column_header)
-        print('Found image paths from csv!')
+        print('Found image paths from csv.')
 
     # CASE 3: They give both a CSV and a directory
     else:
         list_of_image_paths = _find_combined_image_paths(image_path, csv_path, image_column_header)
-        print('Found image paths that overlap between both the directory and the csv!')
-
-    return sorted(list_of_image_paths)
+        print('Found image paths that overlap between both the directory and the csv.')
+
+    return list_of_image_paths
 
 
 #####################################
@@ -279,17 +250,21 @@
 
     Parameters:
     ----------
-        image_header_type: either 'from_url' or 'from_directory', depending on
-                           where the images are stored
-        image_path: either the URL or the full path to the image
-
-        target size: the desired size of the image
-
-        grayscale: a boolean indicating whether the image is grayscale or not
-
-    Returns:
-    -------
-        image_array: a numpy array that represents the loaded and preprocessed image
+        image_header_type : str
+            Pointer to where images are stored for featurizer. Either 'from_url' or 'from_directory'
+        image_path : str
+            Either the URL or the full path to the image
+
+        target size : tuple of ints
+            The desired size of the image
+
+        grayscale : bool
+            Boolean indicating whether the image is grayscale or not
+
+    Returns:
+    -------
+        image_array : np.ndarray
+            a numpy array that represents the loaded and preprocessed image
 
     """
     # Retrieve the image, either from a given url or from a directory
@@ -333,30 +308,37 @@
 
     Parameters:
     ----------
-        image_path: the path to the image directory, if it is being passed
-
-        csv_path: the path to the csv, if it is being passed
-
-        image_column_header: the name of the column that contains the image paths
-                             in the csv
-
-        new_csv_name: if just being passed an image directory, this is the path
-                      to save the generated csv
-
-        target_size: the size that the images will be scaled to
-
-        grayscale: boolean describing if the images are grayscale or not
-
-    Returns:
-    -------
-        full_image_data: a 4D numpy tensor containing all of the vectorized images
-                        to be pushed through the featurizer
-
-        csv_path: the path to the csv that represents the image data
-
-        list_of_image_paths: the list of image paths in the same order as the batches
-                             of the numpy tensor. This will allow us to add the
-                             features to the correct row of the csv.
+        image_path : str
+            The path to the image directory, if it is being passed
+
+        csv_path : str
+            The path to the csv, if it is being passed
+
+        image_column_header : str
+            The name of the column that contains the image paths in the csv
+
+        new_csv_name : str
+            If just passed an image directory, this is the path to save the generated csv
+
+        target_size : tuple of ints
+            The size that the images will be scaled to
+
+        grayscale : bool
+            Boolean indicating whether the images are grayscale or not
+
+    Returns:
+    -------
+        full_image_data : np.ndarray
+            a 4D numpy tensor containing all of the vectorized images, ready
+            to be pushed through the featurizer
+
+        csv_path : str
+            the path to the csv that represents the image data
+
+        list_of_image_paths : list of str
+            the list of image paths in the same order as the batches
+            of the numpy tensor. This will allow us to add the
+            features to the correct row of the csv.
 
     """
     # -------------- #
@@ -371,11 +353,11 @@
     # Raise an error if the image_path doesn't point to a directory
     if image_path and not os.path.isdir(image_path):
         raise TypeError('image_path must lead to a directory if '
-                        'it is initialized! It is where the images are stored.')
+                        'it is initialized. It is where the images are stored.')
 
     # Raise an error if the csv_path doesn't point to a file
     if csv_path and not os.path.isfile(csv_path):
-        raise TypeError('csv_path must lead to a file if it is initialized!'
+        raise TypeError('csv_path must lead to a file if it is initialized.'
                         ' This is the csv containing pointers to the images.')
 
     # ------------------------------------------------------ #
@@ -405,10 +387,10 @@
 
     full_image_data = np.zeros((num_images, target_size[0], target_size[1], channels))
 
-    # Create the full image tensor!
+    # Create the full image tensor
     i = 0
 
-    print('Converting images!')
+    print('Converting images.')
 
     image_dict = {}
 
@@ -423,7 +405,7 @@
             i += 1
             continue
 
-        # If the image has already been vectorized before, just copy that slice!
+        # If the image has already been vectorized before, just copy that slice
         if image in image_dict:
             full_image_data[i, :, :, :] = full_image_data[image_dict[image], :, :, :]
 
@@ -445,7 +427,7 @@
             # Progress report at the set intervals
             report_step = 1000
             if not i % report_step:
-                print('Converted {} images! Only {} images left to go!'.format(i, num_images - i))
+                print('Converted {} images. Only {} images left to go.'.format(i, num_images - i))
             i += 1
 
     return full_image_data, csv_path, list_of_image_paths